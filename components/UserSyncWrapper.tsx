--- conflicted
+++ resolved
@@ -44,10 +44,6 @@
       
       try {
         const result = await ensureUserExists()
-<<<<<<< HEAD
-        console.debug('[UserSyncWrapper] Sync status: syncing', result)
-        setHasSynced(true)
-=======
         console.log('[UserSyncWrapper] User sync successful:', {
           userId: result.userId,
           isNew: result.isNew,
@@ -55,7 +51,6 @@
           attempt: syncAttemptRef.current
         })
         setSyncStatus('synced')
->>>>>>> cb0f21e7
         setSyncError(null)
       } catch (error) {
         const errorMessage = error instanceof Error ? error.message : 'Unknown error'
